--- conflicted
+++ resolved
@@ -21,22 +21,13 @@
    - uses: actions/checkout@v4
    - name: Set up Visual Studio environment
      if: success()
-<<<<<<< HEAD
      # temporarily using compnerd's fork. change back to seanmiddleditch's repo once the changes are merged
      uses: compnerd/gha-setup-vsdevenv@main
-   - name: Set up Python 3.10.4 (x64)
-     if: success()
-     uses: actions/setup-python@v5
-     with:
-      python-version: '3.10.4'
-=======
-     uses: seanmiddleditch/gha-setup-vsdevenv@master
    - name: Set up Python 3.12.4 (x64)
      if: success()
      uses: actions/setup-python@v5
      with:
-      python-version: 3.12.4
->>>>>>> 82a6faf6
+      python-version: '3.12.4'
       architecture: x64
       cache: pip
    - name: Create virtual environment
